--- conflicted
+++ resolved
@@ -74,7 +74,6 @@
     programAttendeeController.unenrollFromProgram
 );
 
-<<<<<<< HEAD
 router.get("/my-enrollments", 
     authorizeRoles(["Member", "Consultant", "Admin"]), 
     programAttendeeController.getMyEnrolledPrograms
@@ -92,13 +91,11 @@
     programAttendeeController.getAttendeesByProgramId
 );
 
-=======
 /**
  * @route GET /api/program-attendee/:programId/:accountId
  * @desc Lấy thông tin người tham gia theo chương trình và accountId
  * @access Chỉ Admin
  */
->>>>>>> 4add15ce
 router.get("/:programId/:accountId", 
     authorizeRoles(["Admin"]), 
     programAttendeeController.getAttendeeById
