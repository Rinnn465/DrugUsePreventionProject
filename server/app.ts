--- conflicted
+++ resolved
@@ -100,11 +100,8 @@
 // Start scheduled program status updates
 updateProgramStatus();
 
-<<<<<<< HEAD
-=======
 app.use('/api/assessment', assessmentResultRoutes);
 
->>>>>>> 4add15ce
 // Start the server
 app.listen(PORT, () => {
   console.log(`Server running at http://localhost:${PORT}`);
