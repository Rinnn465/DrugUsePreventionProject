--- conflicted
+++ resolved
@@ -21,20 +21,17 @@
 // Auth Routes
 app.use("/api/auth", authenRoutes);
 
-<<<<<<< HEAD
 // Public Course Routes
 app.use("/api/courses", courseRoutes)
 
 
 // JWT Middleware for all other routes
 app.use(authenticateToken);
-=======
 // Survey Routes
 app.use("/api/surveys", surveyRoutes);
 
 // Program Routes
 app.use("/api/programs", programRoutes);
->>>>>>> 7e2fe575
 
 // Protected Routes
 app.use("/api/account", authenticateToken, apiAccountRoutes);
