import { Request, Response } from 'express';
import { sql, poolPromise } from '../config/database';

/**
 * Lấy danh sách tất cả người tham gia các chương trình
 * @route GET /api/program-attendee
 * @access Chỉ Admin, Staff, Manager
 * @param {Request} req - Đối tượng request của Express
 * @param {Response} res - Đối tượng response của Express
 * @returns {Promise<void>} Phản hồi JSON với danh sách người tham gia
 */
export async function getAllProgramAttendees(req: Request, res: Response): Promise<void> {
    try {
        const pool = await poolPromise; // Kết nối tới database
        const result = await pool.request().query(`
            SELECT 
                cpa.*,
                cp.ProgramName,
                a.Username,
                a.FullName
            FROM CommunityProgramAttendee cpa
            INNER JOIN CommunityProgram cp ON cpa.ProgramID = cp.ProgramID
            INNER JOIN Account a ON cpa.AccountID = a.AccountID
            ORDER BY cpa.RegistrationDate DESC
        `);
        res.json(result.recordset); // Trả về danh sách người tham gia
    } catch (err) {
<<<<<<< HEAD
        console.error('Error fetching all program attendees:', err);
        res.status(500).json({ message: "Server error" });
    }
}

// Get attendees by specific ProgramID
export async function getAttendeesByProgramId(req: Request, res: Response): Promise<void> {
    const programId = Number(req.params.programId);
    try {
        const pool = await poolPromise;
        const result = await pool.request()
            .input('ProgramID', sql.Int, programId)
            .query(`
                SELECT 
                    cpa.*,
                    cp.ProgramName,
                    a.Username,
                    a.FullName
                FROM CommunityProgramAttendee cpa
                INNER JOIN CommunityProgram cp ON cpa.ProgramID = cp.ProgramID
                INNER JOIN Account a ON cpa.AccountID = a.AccountID
                WHERE cpa.ProgramID = @ProgramID
                ORDER BY cpa.RegistrationDate DESC
            `);
        res.json(result.recordset);
    } catch (err) {
        console.error('Error fetching attendees by program ID:', err);
        res.status(500).json({ message: "Server error" });
=======
        res.status(500).json({ message: "Server error" }); // Lỗi server
>>>>>>> 4add15ce
    }
}

/**
 * Lấy tổng số người tham gia theo ProgramID
 * @route GET /api/program-attendee/total/:programId
 * @access Chỉ Admin, Staff, Manager
 * @param {Request} req - Đối tượng request của Express
 * @param {Response} res - Đối tượng response của Express
 * @returns {Promise<void>} Phản hồi JSON với tổng số người tham gia
 */
export async function getTotalAttendeesByProgramId(req: Request, res: Response): Promise<void> {
    const programId = Number(req.params.programId); // Ép kiểu tham số
    try {
        const pool = await poolPromise;
        const result = await pool.request()
            .input('ProgramID', sql.Int, programId)
            .query(`
                SELECT COUNT(*) AS total
                FROM CommunityProgramAttendee
                WHERE ProgramID = @ProgramID
            `);
        res.json({ total: result.recordset[0].total }); // Trả về tổng số
    } catch (err) {
        console.error('Error fetching total attendees by program ID:', err);
        res.status(500).json({ message: "Server error" });
    }
}

/**
 * Lấy thông tin người tham gia theo ProgramID và AccountID
 * @route GET /api/program-attendee/:programId/:accountId
 * @access Chỉ Admin, Staff, Manager
 * @param {Request} req - Đối tượng request của Express
 * @param {Response} res - Đối tượng response của Express
 * @returns {Promise<void>} Phản hồi JSON với thông tin người tham gia
 */
export async function getAttendeeById(req: Request, res: Response): Promise<void> {
    const programId = Number(req.params.programId);
    const accountId = Number(req.params.accountId);
    try {
        const pool = await poolPromise;
        const result = await pool.request()
            .input('ProgramID', sql.Int, programId)
            .input('AccountID', sql.Int, accountId)
            .query(`
                SELECT 
                    cpa.*,
                    cp.ProgramName,
                    a.Username,
                    a.FullName
                FROM CommunityProgramAttendee cpa
                INNER JOIN CommunityProgram cp ON cpa.ProgramID = cp.ProgramID
                INNER JOIN Account a ON cpa.AccountID = a.AccountID
                WHERE cpa.ProgramID = @ProgramID AND cpa.AccountID = @AccountID
            `);
        const attendee = result.recordset[0];
        if (!attendee) {
            res.status(404).json({ message: "Attendee not found" }); // Không tìm thấy
            return;
        }
        res.json(attendee); // Trả về thông tin người tham gia
    } catch (err) {
        console.error('Error fetching attendee by ID:', err);
        res.status(500).json({ message: "Server error" });
    }
}

/**
 * Kiểm tra trạng thái đăng ký chương trình của người dùng hiện tại
 * @route GET /api/program-attendee/:programId/check-enrollment
 * @access Member
 * @param {Request} req - Đối tượng request của Express
 * @param {Response} res - Đối tượng response của Express
 * @returns {Promise<void>} Phản hồi JSON với trạng thái đăng ký
 */
export async function checkEnrollmentStatus(req: Request, res: Response): Promise<void> {
    const programId = Number(req.params.programId);
    const accountId = (req as any).user?.user?.AccountID; // Lấy AccountID từ token

    if (!accountId) {
        res.status(401).json({ message: "Authentication required" }); // Chưa đăng nhập
        return;
    }

    try {
        const pool = await poolPromise;
        const result = await pool.request()
            .input('ProgramID', sql.Int, programId)
            .input('AccountID', sql.Int, accountId)
            .query(`
                SELECT Status, RegistrationDate, SurveyBeforeCompleted, SurveyAfterCompleted
                FROM CommunityProgramAttendee 
                WHERE ProgramID = @ProgramID AND AccountID = @AccountID
            `);

        if (result.recordset.length === 0) {
            res.json({
                isEnrolled: false,
                status: null,
                registrationDate: null,
                SurveyBeforeCompleted: false,
                SurveyAfterCompleted: false
            });
            return;
        }

        const enrollment = result.recordset[0];
        res.json({
            isEnrolled: true,
            status: enrollment.Status,
            registrationDate: enrollment.RegistrationDate,
            SurveyBeforeCompleted: enrollment.SurveyBeforeCompleted,
            SurveyAfterCompleted: enrollment.SurveyAfterCompleted
        });
    } catch (err) {
        console.error("Check enrollment status error:", err);
        res.status(500).json({ message: "Server error" });
    }
}

/**
 * Đăng ký tham gia chương trình cho người dùng hiện tại
 * @route POST /api/program-attendee/:programId/enroll
 * @access Member
 * @param {Request} req - Đối tượng request của Express
 * @param {Response} res - Đối tượng response của Express
 * @returns {Promise<void>} Phản hồi JSON với kết quả đăng ký
 */
export async function enrollInProgram(req: Request, res: Response): Promise<void> {
    const programId = Number(req.params.programId);
    const accountId = (req as any).user?.user?.AccountID;

    if (!accountId) {
        res.status(401).json({ message: "Authentication required" });
        return;
    }

    try {
        const pool = await poolPromise;

        // Kiểm tra chương trình tồn tại và đang hoạt động
        const programCheck = await pool.request()
            .input('ProgramID', sql.Int, programId)
            .query(`
                SELECT ProgramID, ProgramName, Status FROM CommunityProgram 
                WHERE ProgramID = @ProgramID AND IsDisabled = 0
            `);

        if (programCheck.recordset.length === 0) {
            res.status(404).json({ message: "Program not found or is disabled" });
            return;
        }

        // Chỉ cho phép đăng ký nếu chương trình chưa hoàn thành
        const program = programCheck.recordset[0];
        if (program.Status === 'completed') {
            res.status(400).json({
                message: "Cannot enroll in a completed program",
                programStatus: program.Status
            });
            return;
        }

        // Kiểm tra đã đăng ký chưa
        const existingEnrollment = await pool.request()
            .input('ProgramID', sql.Int, programId)
            .input('AccountID', sql.Int, accountId)
            .query(`
                SELECT Status FROM CommunityProgramAttendee 
                WHERE ProgramID = @ProgramID AND AccountID = @AccountID
            `);

        if (existingEnrollment.recordset.length > 0) {
            res.status(400).json({
                message: "You are already enrolled in this program",
                enrollmentStatus: existingEnrollment.recordset[0].Status
            });
            return;
        }

        // Tạo mới bản ghi đăng ký
        await pool.request()
            .input('ProgramID', sql.Int, programId)
            .input('AccountID', sql.Int, accountId)
            .input('RegistrationDate', sql.DateTime2, new Date())
            .input('Status', sql.NVarChar, 'registered')
            .input('SurveyBeforeCompleted', sql.Bit, 0)
            .input('SurveyAfterCompleted', sql.Bit, 0)
            .query(`
                INSERT INTO CommunityProgramAttendee 
                (ProgramID, AccountID, RegistrationDate, Status, SurveyBeforeCompleted, SurveyAfterCompleted)
                VALUES (@ProgramID, @AccountID, @RegistrationDate, @Status, @SurveyBeforeCompleted, @SurveyAfterCompleted)
            `);

        res.status(201).json({
            message: "Successfully enrolled in program",
            programId: programId,
            programName: programCheck.recordset[0].ProgramName,
            status: 'registered',
            isEnrolled: true,
            registrationDate: new Date().toISOString(),
            SurveyBeforeCompleted: false,
            SurveyAfterCompleted: false
        });
    } catch (err: any) {
        console.log("Enrollment error:", err); // Log lỗi
        res.status(500).json({ message: "Server error during enrollment" + err, error: err });
    }
}

/**
 * Hủy đăng ký chương trình cho người dùng hiện tại
 * @route DELETE /api/program-attendee/:programId/unenroll
 * @access Member
 * @param {Request} req - Đối tượng request của Express
 * @param {Response} res - Đối tượng response của Express
 * @returns {Promise<void>} Phản hồi JSON với kết quả hủy đăng ký
 */
export async function unenrollFromProgram(req: Request, res: Response): Promise<void> {
    const programId = Number(req.params.programId);
    const accountId = (req as any).user?.user?.AccountID;

    if (!accountId) {
        res.status(401).json({ message: "Authentication required" });
        return;
    }

    try {
        const pool = await poolPromise;

        // Kiểm tra chương trình tồn tại và trạng thái
        const programCheck = await pool.request()
            .input('ProgramID', sql.Int, programId)
            .query(`
                SELECT ProgramID, ProgramName, Status FROM CommunityProgram 
                WHERE ProgramID = @ProgramID AND IsDisabled = 0
            `);

        if (programCheck.recordset.length === 0) {
            res.status(404).json({ message: "Program not found or is disabled" });
            return;
        }

        // Chỉ cho phép hủy nếu chương trình chưa hoàn thành
        const program = programCheck.recordset[0];
        if (program.Status === 'completed') {
            res.status(400).json({
                message: "Cannot unenroll from a completed program",
                programStatus: program.Status
            });
            return;
        }

        const result = await pool.request()
            .input('ProgramID', sql.Int, programId)
            .input('AccountID', sql.Int, accountId)
            .query(`
                DELETE FROM CommunityProgramAttendee 
                WHERE ProgramID = @ProgramID AND AccountID = @AccountID
            `);

        if (result.rowsAffected[0] === 0) {
            res.status(404).json({ message: "Enrollment not found" }); // Không tìm thấy bản ghi
            return;
        }

        res.status(200).json({
            message: "Successfully unenrolled from program",
            programId: programId,
            isEnrolled: false,
            status: null,
            registrationDate: null,
            SurveyBeforeCompleted: false,
            SurveyAfterCompleted: false
        });
    } catch (err) {
        console.error("Unenrollment error:", err);
        res.status(500).json({ message: "Server error during unenrollment" });
    }
}

/**
 * Lấy danh sách chương trình mà người dùng hiện tại đã đăng ký
 * @route GET /api/program-attendee/my-programs
 * @access Member
 * @param {Request} req - Đối tượng request của Express
 * @param {Response} res - Đối tượng response của Express
 * @returns {Promise<void>} Phản hồi JSON với danh sách chương trình đã đăng ký
 */
export async function getMyEnrolledPrograms(req: Request, res: Response): Promise<void> {
    const accountId = (req as any).user?.user?.AccountID;

    if (!accountId) {
        res.status(401).json({ message: "Authentication required" });
        return;
    }

    try {
        const pool = await poolPromise;

        const result = await pool.request()
            .input('AccountID', sql.Int, accountId)
            .query(`
                SELECT 
                    cp.ProgramID,
                    cp.ProgramName,
                    cp.Type,
                    cp.Date,
                    cp.Description,
                    cp.Organizer,
                    cp.Url,
                    cp.ImageUrl,
                    cpa.RegistrationDate,
                    cpa.Status,
                    cpa.SurveyBeforeCompleted,
                    cpa.SurveyAfterCompleted
                FROM CommunityProgram cp
                INNER JOIN CommunityProgramAttendee cpa ON cp.ProgramID = cpa.ProgramID
                WHERE cpa.AccountID = @AccountID AND cp.IsDisabled = 0
                ORDER BY cpa.RegistrationDate DESC
            `);

        res.json({
            data: result.recordset,
            total: result.recordset.length
        });
    } catch (err) {
        console.error("Get enrolled programs error:", err);
        res.status(500).json({ message: "Server error" });
    }
}

/**
 * Thống kê số người tham gia từng chương trình
 * @route GET /api/program-attendee/statistics/enroll
 * @access Chỉ Admin
 * @param {Request} req - Đối tượng request của Express
 * @param {Response} res - Đối tượng response của Express
 * @returns {Promise<void>} Phản hồi JSON với danh sách chương trình và số người tham gia
 * @throws {500} Nếu có lỗi truy vấn cơ sở dữ liệu
 */
export async function getProgramEnrollmentStatistics(req: Request, res: Response): Promise<void> {
    try {
        const pool = await poolPromise; // Kết nối tới pool của database
        // Truy vấn lấy số lượng người đăng ký từng chương trình
        const result = await pool.request().query(`
            SELECT 
                cp.ProgramID,
                cp.ProgramName,
                COUNT(cpa.AccountID) AS EnrollCount
            FROM CommunityProgram cp
            LEFT JOIN CommunityProgramAttendee cpa ON cp.ProgramID = cpa.ProgramID
            GROUP BY cp.ProgramID, cp.ProgramName
            ORDER BY EnrollCount DESC
        `);
        // Trả về kết quả thống kê
        res.status(200).json({
            message: 'Thống kê số người tham gia từng chương trình thành công',
            data: result.recordset
        });
    } catch (err: any) {
        // Nếu có lỗi, trả về lỗi 500
        console.error('Lỗi trong getProgramEnrollmentStatistics:', err);
        res.status(500).json({
            message: 'Lỗi khi thống kê số người tham gia chương trình',
            error: err.message
        });
    }
}<|MERGE_RESOLUTION|>--- conflicted
+++ resolved
@@ -25,7 +25,6 @@
         `);
         res.json(result.recordset); // Trả về danh sách người tham gia
     } catch (err) {
-<<<<<<< HEAD
         console.error('Error fetching all program attendees:', err);
         res.status(500).json({ message: "Server error" });
     }
@@ -54,9 +53,6 @@
     } catch (err) {
         console.error('Error fetching attendees by program ID:', err);
         res.status(500).json({ message: "Server error" });
-=======
-        res.status(500).json({ message: "Server error" }); // Lỗi server
->>>>>>> 4add15ce
     }
 }
 
