--- conflicted
+++ resolved
@@ -1,8 +1,6 @@
 import React, { useState, useEffect, useCallback } from 'react';
 import { toast } from 'react-toastify';
 import AdminLayout from '../../components/AdminLayout';
-<<<<<<< HEAD
-import { useUser } from '../../context/UserContext';
 import { 
     FileText, 
     Search, 
@@ -12,17 +10,6 @@
     Trash2, 
     Eye, 
     EyeOff, 
-=======
-import {
-    FileText,
-    Search,
-    Filter,
-    Plus,
-    Edit,
-    Trash2,
-    Eye,
-    EyeOff,
->>>>>>> 4140a3b4
     Calendar,
     User,
     AlertCircle
@@ -152,27 +139,9 @@
     const updateArticle = async () => {
         if (!selectedArticle) return;
 
-        // Validation
-        if (!formData.Title.trim()) {
-            toast.error('Vui lòng nhập tiêu đề bài viết');
-            return;
-        }
-        
-        if (!formData.Content.trim()) {
-            toast.error('Vui lòng nhập nội dung bài viết');
-            return;
-        }
-
         try {
-<<<<<<< HEAD
-            // Transform data to match backend API format
-            const updateData = {
-                AccountID: selectedArticle.AccountID,
-                ArticleTitle: formData.Title,
-=======
             const updateData: UpdateArticleData = {
-                ArticleTitle: formData.ArticleTitle,
->>>>>>> 4140a3b4
+                Title: formData.Title,
                 Content: formData.Content,
                 Author: formData.Author || user?.FullName || 'Anonymous',
                 PublishedDate: selectedArticle.PublishedDate,
@@ -280,13 +249,8 @@
     };
 
     // Filter articles
-<<<<<<< HEAD
-    const filteredArticles = (articles || []).filter(article => {
+    const filteredArticles = articles.filter(article => {
         const matchesSearch = 
-=======
-    const filteredArticles = articles.filter(article => {
-        const matchesSearch =
->>>>>>> 4140a3b4
             article.ArticleTitle.toLowerCase().includes(searchTerm.toLowerCase()) ||
             (article.Author || '').toLowerCase().includes(searchTerm.toLowerCase()) ||
             article.Content.toLowerCase().includes(searchTerm.toLowerCase());
