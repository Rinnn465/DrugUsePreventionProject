import React from "react";
import { Link } from "react-router-dom";
import { useUser } from "../../context/UserContext";
import AdminLayout from "../../components/AdminLayout";
<<<<<<< HEAD
import { 
    BookOpen, 
    Calendar, 
=======
import {
    Users,
    BookOpen,
    Calendar,
>>>>>>> 6a83af00
    BarChart3,
    FileText
} from "lucide-react";

const AdminPage: React.FC = () => {
    const { user } = useUser();
<<<<<<< HEAD


=======
    const [statsData, setStatsData] = useState([
        {
            title: "Tổng người dùng",
            value: "-",
            icon: Users,
            color: "bg-blue-500"
        },
        {
            title: "Tổng lượt đăng ký khóa học",
            value: "-",
            icon: BookOpen,
            color: "bg-green-500"
        },
        {
            title: "Tổng lượt tham gia chương trình",
            value: "-",
            icon: Calendar,
            color: "bg-purple-500"
        },
        {
            title: "Tỷ lệ hoàn thành khóa học",
            value: "-",
            change: "",
            icon: TrendingUp,
            color: "bg-orange-500"
        }
    ]);

    useEffect(() => {
        async function fetchStats() {
            try {
                const token = localStorage.getItem("token");
                const headers: Record<string, string> = token ? { "Authorization": `Bearer ${token}` } : {};
                const [userRes, courseEnrollRes, programEnrollRes, courseCompletionRes] = await Promise.all([
                    fetch("http://localhost:5000/api/account/statistics/total", { headers }),
                    fetch("http://localhost:5000/api/course/statistics/total-enrollment", { headers }),
                    fetch("http://localhost:5000/api/program-attendee/statistics/total-attendee", { headers }),
                    fetch("http://localhost:5000/api/course/statistics/total-completion-rate", { headers })
                ]);
                const userData = await userRes.json();
                const courseEnrollData = await courseEnrollRes.json();
                const programEnrollData = await programEnrollRes.json();
                const courseCompletionData = await courseCompletionRes.json();

                setStatsData([
                    {
                        title: "Tổng người dùng",
                        value: userData.data.total || "-",
                        icon: Users,
                        color: "bg-blue-500"
                    },
                    {
                        title: "Tổng lượt đăng ký khóa học",
                        value: courseEnrollData.totalEnrollment || "-",
                        icon: BookOpen,
                        color: "bg-green-500"
                    },
                    {
                        title: "Tổng lượt tham gia chương trình",
                        value: programEnrollData.data.totalAttendee || "-",
                        icon: Calendar,
                        color: "bg-purple-500"
                    },
                    {
                        title: "Tỷ lệ hoàn thành khóa học",
                        value: courseCompletionData.data.completePercentage + "%",
                        icon: TrendingUp,
                        color: "bg-orange-500"
                    }
                ]);
            } catch (error) {
                console.error("Error fetching stats:", error);
            }
        }
        fetchStats();
    }, []);
>>>>>>> 6a83af00

    return (
        <AdminLayout>
            {/* Dashboard Content */}
            <div className="max-w-7xl mx-auto p-6">
                {/* Welcome Section */}
                <div className="mb-8">
                    <h1 className="text-3xl font-bold text-gray-900 mb-2">Chào mừng trở lại!</h1>
                    <p className="text-gray-600">Xin chào {user?.FullName || user?.Username || 'Quản trị viên'}, hôm nay bạn muốn làm gì?</p>
                </div>

<<<<<<< HEAD

=======
                {/* Stats Overview */}
                <div className="grid grid-cols-1 md:grid-cols-2 lg:grid-cols-4 gap-6 mb-8">
                    {statsData.map((stat) => (
                        <div key={stat.title} className="bg-white rounded-lg shadow-sm border border-gray-200 p-6">
                            <div className="flex items-center justify-between">
                                <div className="flex-1">
                                    <p className="text-sm font-medium text-gray-600 mb-1 min-h-[40px]">{stat.title}</p>
                                    <p className="text-2xl font-bold text-gray-900 mb-2">{stat.value}</p>
                                </div>
                                <div className={`p-3 rounded-xl ${stat.color}`}>
                                    <stat.icon className="h-6 w-6 text-white" />
                                </div>
                            </div>
                        </div>
                    ))}
                </div>
>>>>>>> 6a83af00

                <div className="bg-white rounded-xl shadow-sm border border-gray-200 p-6">
                    <h3 className="text-lg font-semibold text-gray-900 mb-4 flex items-center">
                        <BarChart3 className="h-5 w-5 mr-2 text-primary-600" />
                        Thao tác nhanh
                    </h3>
                    <div className="grid grid-cols-1 sm:grid-cols-2 lg:grid-cols-3 gap-4">
                        <Link
                            to={`/roles/${user?.RoleID}/program-manage`}
                            className="flex items-center justify-center p-4 border-2 border-dashed border-gray-300 rounded-lg hover:border-primary-300 hover:bg-primary-50 transition-colors group"
                        >
                            <div className="text-center">
                                <Calendar className="h-8 w-8 text-gray-400 group-hover:text-primary-500 mx-auto mb-2" />
                                <span className="text-sm font-medium text-gray-600 group-hover:text-primary-600">Thêm chương trình</span>
                            </div>
                        </Link>
                        <Link
                            to={`/roles/${user?.RoleID}/course-manage`}
                            className="flex items-center justify-center p-4 border-2 border-dashed border-gray-300 rounded-lg hover:border-primary-300 hover:bg-primary-50 transition-colors group"
                        >
                            <div className="text-center">
                                <BookOpen className="h-8 w-8 text-gray-400 group-hover:text-primary-500 mx-auto mb-2" />
                                <span className="text-sm font-medium text-gray-600 group-hover:text-primary-600">Thêm khóa học</span>
                            </div>
                        </Link>
                        <Link
                            to={`/roles/${user?.RoleID}/article-manage`}
                            className="flex items-center justify-center p-4 border-2 border-dashed border-gray-300 rounded-lg hover:border-primary-300 hover:bg-primary-50 transition-colors group"
                        >
                            <div className="text-center">
                                <FileText className="h-8 w-8 text-gray-400 group-hover:text-primary-500 mx-auto mb-2" />
                                <span className="text-sm font-medium text-gray-600 group-hover:text-primary-600">Quản lý bài viết</span>
                            </div>
                        </Link>
                    </div>
                </div>
            </div>
        </AdminLayout>
    );
};

export default AdminPage;<|MERGE_RESOLUTION|>--- conflicted
+++ resolved
@@ -2,103 +2,18 @@
 import { Link } from "react-router-dom";
 import { useUser } from "../../context/UserContext";
 import AdminLayout from "../../components/AdminLayout";
-<<<<<<< HEAD
-import { 
-    BookOpen, 
-    Calendar, 
-=======
 import {
     Users,
     BookOpen,
     Calendar,
->>>>>>> 6a83af00
     BarChart3,
     FileText
 } from "lucide-react";
 
 const AdminPage: React.FC = () => {
     const { user } = useUser();
-<<<<<<< HEAD
 
 
-=======
-    const [statsData, setStatsData] = useState([
-        {
-            title: "Tổng người dùng",
-            value: "-",
-            icon: Users,
-            color: "bg-blue-500"
-        },
-        {
-            title: "Tổng lượt đăng ký khóa học",
-            value: "-",
-            icon: BookOpen,
-            color: "bg-green-500"
-        },
-        {
-            title: "Tổng lượt tham gia chương trình",
-            value: "-",
-            icon: Calendar,
-            color: "bg-purple-500"
-        },
-        {
-            title: "Tỷ lệ hoàn thành khóa học",
-            value: "-",
-            change: "",
-            icon: TrendingUp,
-            color: "bg-orange-500"
-        }
-    ]);
-
-    useEffect(() => {
-        async function fetchStats() {
-            try {
-                const token = localStorage.getItem("token");
-                const headers: Record<string, string> = token ? { "Authorization": `Bearer ${token}` } : {};
-                const [userRes, courseEnrollRes, programEnrollRes, courseCompletionRes] = await Promise.all([
-                    fetch("http://localhost:5000/api/account/statistics/total", { headers }),
-                    fetch("http://localhost:5000/api/course/statistics/total-enrollment", { headers }),
-                    fetch("http://localhost:5000/api/program-attendee/statistics/total-attendee", { headers }),
-                    fetch("http://localhost:5000/api/course/statistics/total-completion-rate", { headers })
-                ]);
-                const userData = await userRes.json();
-                const courseEnrollData = await courseEnrollRes.json();
-                const programEnrollData = await programEnrollRes.json();
-                const courseCompletionData = await courseCompletionRes.json();
-
-                setStatsData([
-                    {
-                        title: "Tổng người dùng",
-                        value: userData.data.total || "-",
-                        icon: Users,
-                        color: "bg-blue-500"
-                    },
-                    {
-                        title: "Tổng lượt đăng ký khóa học",
-                        value: courseEnrollData.totalEnrollment || "-",
-                        icon: BookOpen,
-                        color: "bg-green-500"
-                    },
-                    {
-                        title: "Tổng lượt tham gia chương trình",
-                        value: programEnrollData.data.totalAttendee || "-",
-                        icon: Calendar,
-                        color: "bg-purple-500"
-                    },
-                    {
-                        title: "Tỷ lệ hoàn thành khóa học",
-                        value: courseCompletionData.data.completePercentage + "%",
-                        icon: TrendingUp,
-                        color: "bg-orange-500"
-                    }
-                ]);
-            } catch (error) {
-                console.error("Error fetching stats:", error);
-            }
-        }
-        fetchStats();
-    }, []);
->>>>>>> 6a83af00
 
     return (
         <AdminLayout>
@@ -110,26 +25,7 @@
                     <p className="text-gray-600">Xin chào {user?.FullName || user?.Username || 'Quản trị viên'}, hôm nay bạn muốn làm gì?</p>
                 </div>
 
-<<<<<<< HEAD
 
-=======
-                {/* Stats Overview */}
-                <div className="grid grid-cols-1 md:grid-cols-2 lg:grid-cols-4 gap-6 mb-8">
-                    {statsData.map((stat) => (
-                        <div key={stat.title} className="bg-white rounded-lg shadow-sm border border-gray-200 p-6">
-                            <div className="flex items-center justify-between">
-                                <div className="flex-1">
-                                    <p className="text-sm font-medium text-gray-600 mb-1 min-h-[40px]">{stat.title}</p>
-                                    <p className="text-2xl font-bold text-gray-900 mb-2">{stat.value}</p>
-                                </div>
-                                <div className={`p-3 rounded-xl ${stat.color}`}>
-                                    <stat.icon className="h-6 w-6 text-white" />
-                                </div>
-                            </div>
-                        </div>
-                    ))}
-                </div>
->>>>>>> 6a83af00
 
                 <div className="bg-white rounded-xl shadow-sm border border-gray-200 p-6">
                     <h3 className="text-lg font-semibold text-gray-900 mb-4 flex items-center">
