import { useEffect, useState, ChangeEvent, FormEvent, useCallback } from "react";
import { Link, useParams, useLocation } from "react-router-dom";
import { useUser } from "../context/UserContext";
import Sidebar from "../components/sidebar/Sidebar";
import { parseDate } from "../utils/parseDateUtils";
import { User, BookOpen, Calendar, Clock, Users, Mail, Edit, Plus, CheckCircle, XCircle, Edit2 } from "lucide-react";
import { Appointment } from "../types/Appointment";
import AppointmentDetailModal from "../components/modal/AppointmentDetailModal";
import { toast } from 'react-toastify';
import apiUtils from "@/utils/apiUtils";

interface ProfileFormData {
  username: string;
  email: string; // readonly - cannot be updated
  fullName: string;
  dateOfBirth: string;
}

interface PasswordFormData {
  currentPassword: string;
  newPassword: string;
  confirmPassword: string;
}

interface Schedule {
  ScheduleID: number;
  ConsultantID: number;
  Date: string;
  StartTime: string;
  EndTime: string;
}

interface PendingAppointment {
  AppointmentID: number;
  ConsultantID: number;
  AccountID: number;
  Time: string;
  Date: string;
  MeetingURL?: string;
  Status: string;
  Description?: string;
  Duration: number;
  CustomerName?: string;
  CustomerEmail?: string;
}

interface EnrolledCourse {
  EnrollmentID: number;
  CourseID: number;
  AccountID: number;
  CompletedDate: string | null;
  Status: string;
  CourseName: string;
  Description: string;
  ImageUrl: string;
  IsDisabled: boolean;
}

interface EnrolledEvent {
  ProgramID: number;
  ProgramName: string;
  Type: string;
  Date: string;
  Description: string;
  Organizer: string;
  Url: string;
  ImageUrl: string;
  RegistrationDate: string;
  Status: string;
  SurveyBeforeCompleted: boolean;
  SurveyAfterCompleted: boolean;
}

interface EnrolledEventsResponse {
  data: EnrolledEvent[];
  total: number;
}

const DashBoardPage: React.FC = () => {
  const { userId } = useParams();
  const { user, setUser } = useUser();

  const location = useLocation();

  const [appointments, setAppointments] = useState<Appointment[]>([]);
  const [isEditingProfile, setIsEditingProfile] = useState(false);
  const [isLoading, setIsLoading] = useState(false);
  const [message, setMessage] = useState<{ type: "success" | "error"; text: string } | null>(null);
  const [enrolledCourses, setEnrolledCourses] = useState<EnrolledCourse[]>([]);
  const [isLoadingCourses, setIsLoadingCourses] = useState(false);
  const [enrolledEvents, setEnrolledEvents] = useState<EnrolledEvent[]>([]);
  const [isLoadingEvents, setIsLoadingEvents] = useState(false);


  // Modal state
  const [selectedAppointment, setSelectedAppointment] = useState<Appointment | null>(null);
  const [isModalOpen, setIsModalOpen] = useState(false);
  const [consultantDetails, setConsultantDetails] = useState<{
    name: string;
    title: string;
    imageUrl: string;
    specialties: string[];
  } | null>(null);

  // Consultant-specific states
  const [schedules, setSchedules] = useState<Schedule[]>([]);
  const [pendingAppointments, setPendingAppointments] = useState<PendingAppointment[]>([]);
  const [showAddSchedule, setShowAddSchedule] = useState(false);
  const [newSchedule, setNewSchedule] = useState({
    date: '',
    selectedSlots: [] as string[]
  });
  const [scheduledDates, setScheduledDates] = useState<string[]>([]);

  // Define time slots
  const timeSlots = [
    { id: 'slot1', label: 'SLOT 1: 8H - 9H (Sáng)', startTime: '08:00', endTime: '09:00', period: 'Sáng' },
    { id: 'slot2', label: 'SLOT 2: 9H30 - 10H30 (Sáng)', startTime: '09:30', endTime: '10:30', period: 'Sáng' },
    { id: 'slot3', label: 'SLOT 3: 11H - 12H (Sáng)', startTime: '11:00', endTime: '12:00', period: 'Sáng' },
    { id: 'slot4', label: 'SLOT 4: 1H30 - 2H30 (Chiều)', startTime: '13:30', endTime: '14:30', period: 'Chiều' },
    { id: 'slot5', label: 'SLOT 5: 3H - 4H (Chiều)', startTime: '15:00', endTime: '16:00', period: 'Chiều' },
    { id: 'slot6', label: 'SLOT 6: 4H30 - 5H30 (Chiều)', startTime: '16:30', endTime: '17:30', period: 'Chiều' },
    { id: 'slot7', label: 'SLOT 7: 7H - 8H (Tối)', startTime: '19:00', endTime: '20:00', period: 'Tối' }
  ];

  // Profile form state
  const [profileForm, setProfileForm] = useState<ProfileFormData>({
    username: user?.Username || "",
    email: user?.Email || "",
    fullName: user?.FullName || "",
    dateOfBirth: user?.DateOfBirth ? new Date(user.DateOfBirth).toISOString().split('T')[0] : "",
  });

  // Password form state
  const [passwordForm, setPasswordForm] = useState<PasswordFormData>({
    currentPassword: "",
    newPassword: "",
    confirmPassword: "",
  });

  // Check current page type
  const isCoursesPage = location.pathname.includes('/courses');
  const isEventsPage = location.pathname.includes('/events');
  const isAppointmentsPage = location.pathname.includes('/appointments');
  const isSecurityPage = location.pathname.includes('/security');

  // Check if user is a consultant
  const isConsultant = user?.RoleName === 'consultant' || user?.RoleName === 'Consultant';

  // Auto-hide message after 5 seconds
  useEffect(() => {
    if (message) {
      const timer = setTimeout(() => setMessage(null), 5000);
      return () => clearTimeout(timer);
    }
  }, [message]);

  useEffect(() => {

  }, [userId]);


  useEffect(() => {
    const token = localStorage.getItem('token');
    if (!token) {
      setMessage({ type: "error", text: "Vui lòng đăng nhập để xem lịch hẹn" });
      return;
    }
    fetch(`http://localhost:5000/api/appointment`, {
      headers: {
        Authorization: `Bearer ${token}`,
      },
    })
      .then(res => res.json())
      .then(data => setAppointments(data.data || []))
      .catch(err => {
        console.error("Error fetching appointments:", err);
        setMessage({ type: "error", text: "Không thể tải danh sách lịch hẹn" });
      });
  }, [userId]);

  useEffect(() => {
    const fetchEnrolledCourses = async () => {
      if (!user?.AccountID) return;

      setIsLoadingCourses(true);
      try {
        console.log('Fetching enrolled courses for user:', user.AccountID);
        const response = await apiUtils.courses.getEnrolledByUser(user.AccountID);
        console.log('Enrolled courses response:', response);

        // Handle the response structure - backend returns { message: string, data: array }
        const coursesData = response || [];
        setEnrolledCourses(coursesData);
      } catch (error) {
        console.error('Error fetching enrolled courses:', error);
        toast.error('Không thể tải danh sách khóa học đã đăng ký');
        setEnrolledCourses([]);
      } finally {
        setIsLoadingCourses(false);
      }
    };

    fetchEnrolledCourses();
  }, [user?.AccountID]);

  useEffect(() => {
    const fetchEnrolledEvents = async () => {
      if (!user?.AccountID) return;

      setIsLoadingEvents(true);
      try {
        console.log('Fetching enrolled events for user:', user.AccountID);
        const response = await apiUtils.programs.getMyEnrollments();
        console.log('Enrolled events response:', response);

        // Handle the response structure - backend returns { data: array, total: number }
        const responseData = response as unknown as EnrolledEventsResponse;
        const eventsData = responseData?.data || response || [];
        setEnrolledEvents(eventsData);
      } catch (error) {
        console.error('Error fetching enrolled events:', error);
        toast.error('Không thể tải danh sách sự kiện đã đăng ký');
        setEnrolledEvents([]);
      } finally {
        setIsLoadingEvents(false);
      }
    };

    fetchEnrolledEvents();
  }, [user?.AccountID]);

  const fetchSchedules = useCallback(async () => {
    if (!user?.AccountID) return;

    console.log('Fetching schedules for AccountID:', user.AccountID);
    console.log('Current user:', user);

    try {
      const token = localStorage.getItem('token');

      const response = await fetch(`http://localhost:5000/api/consultant/schedules/${user.AccountID}`, {
        headers: {
          'Authorization': `Bearer ${token}`
        }
      });
      console.log(response);

      console.log('Schedule fetch response status:', response.status);

      if (!response.ok) {
        throw new Error(`HTTP error! status: ${response.status}`);
      }

      const data = await response.json();
      console.log('Fetched schedules:', data);

      setSchedules(data || []);

      // Extract unique dates that already have schedules
      const existingDates = [...new Set((data || []).map((schedule: Schedule) =>
        new Date(schedule.Date).toISOString().split('T')[0]
      ))] as string[];

      console.log('Scheduled dates:', existingDates);
      setScheduledDates(existingDates);
    } catch (error) {
      console.error('Error fetching schedules:', error);
      toast.error('Không thể tải lịch làm việc');
      // Don't fail silently - set empty arrays so the UI still works
      setSchedules([]);
      setScheduledDates([]);
    }
  }, [user]);

  const fetchPendingAppointments = useCallback(async () => {
    if (!user?.AccountID) return;

    try {
      const token = localStorage.getItem('token');
      const response = await fetch(`http://localhost:5000/api/consultant/pending-appointments/${user.AccountID}`, {
        headers: {
          'Authorization': `Bearer ${token}`
        }
      });

      if (!response.ok) {
        throw new Error(`HTTP error! status: ${response.status}`);
      }

      const data = await response.json();
      setPendingAppointments(data.data || []);
    } catch (error) {
      console.error('Error fetching pending appointments:', error);
      toast.error('Không thể tải danh sách cuộc hẹn chờ duyệt');
      // Don't fail silently
      setPendingAppointments([]);
    }
  }, [user?.AccountID]);

  // Fetch consultant-specific data
  useEffect(() => {
    if (isConsultant && user?.AccountID) {
      fetchSchedules();
      fetchPendingAppointments();
    }
  }, [isConsultant, user?.AccountID, fetchSchedules, fetchPendingAppointments]);

  const handleAddSchedule = async (e: React.FormEvent) => {
    e.preventDefault();

    if (newSchedule.selectedSlots.length === 0) {
      toast.error('Vui lòng chọn ít nhất một khung giờ');
      return;
    }

    // Check if the selected date is disabled
    if (isDateDisabled(newSchedule.date)) {
      toast.error('Ngày này đã có lịch làm việc. Vui lòng chọn ngày khác.');
      return;
    }

    try {
      const token = localStorage.getItem('token');

      // Create multiple schedule entries for each selected slot
      const schedulePromises = newSchedule.selectedSlots.map(slotId => {
        const selectedSlot = timeSlots.find(slot => slot.id === slotId);
        if (!selectedSlot) return null;

        return fetch('http://localhost:5000/api/consultant/schedule', {
          method: 'POST',
          headers: {
            'Content-Type': 'application/json',
            'Authorization': `Bearer ${token}`
          },
          body: JSON.stringify({
            consultantId: user?.AccountID,
            date: newSchedule.date,
            startTime: selectedSlot.startTime,
            endTime: selectedSlot.endTime
          })
        });
      }).filter(promise => promise !== null);

      const results = await Promise.all(schedulePromises);
      const failedRequests = results.filter(result => !result.ok);

      if (failedRequests.length === 0) {
        toast.success(`Thêm ${newSchedule.selectedSlots.length} lịch làm việc thành công!`);
        setShowAddSchedule(false);
        setNewSchedule({ date: '', selectedSlots: [] });
        fetchSchedules();
      } else {
        throw new Error(`Có ${failedRequests.length} lịch không thể thêm được`);
      }
    } catch (error) {
      console.error('Error adding schedule:', error);
      toast.error('Có lỗi xảy ra khi thêm lịch làm việc');
    }
  };

  const handleApproveAppointment = async (appointmentId: number) => {
    try {
      const token = localStorage.getItem('token');
      const response = await fetch(`http://localhost:5000/api/appointment/${appointmentId}/approve`, {
        method: 'PUT',
        headers: {
          'Content-Type': 'application/json',
          'Authorization': `Bearer ${token}`
        }
      });

      if (response.ok) {
        toast.success('Đã phê duyệt cuộc hẹn!');
        fetchPendingAppointments();
      } else {
        throw new Error('Không thể phê duyệt cuộc hẹn');
      }
    } catch (error) {
      console.error('Error approving appointment:', error);
      toast.error('Có lỗi xảy ra khi phê duyệt cuộc hẹn');
    }
  };

  const handleRejectAppointment = async (appointmentId: number) => {
    try {
      const token = localStorage.getItem('token');
      const response = await fetch(`http://localhost:5000/api/appointment/${appointmentId}/reject`, {
        method: 'PUT',
        headers: {
          'Content-Type': 'application/json',
          'Authorization': `Bearer ${token}`
        }
      });

      if (response.ok) {
        toast.success('Đã từ chối cuộc hẹn!');
        fetchPendingAppointments();
      } else {
        throw new Error('Không thể từ chối cuộc hẹn');
      }
    } catch (error) {
      console.error('Error rejecting appointment:', error);
      toast.error('Có lỗi xảy ra khi từ chối cuộc hẹn');
    }
  };

  const formatDate = (dateString: string) => {
    // Handle different date formats that might come from the database
    const date = new Date(dateString);

    // Check if the date is valid
    if (isNaN(date.getTime())) {
      console.error('Invalid date string:', dateString);
      return 'Invalid Date';
    }

    return date.toLocaleDateString('vi-VN');
  };

  // Helper function to check if a date is disabled (already has schedules)
  const isDateDisabled = (dateString: string) => {
    return scheduledDates.includes(dateString);
  };

  // Helper function to get today's date in YYYY-MM-DD format
  const getTodayString = () => {
    return new Date().toISOString().split('T')[0];
  };

  const formatTime = (timeString: string) => {
    if (!timeString) return '';

    // If it's a full datetime string, extract just the time part
    if (timeString.includes('T')) {
      const timePart = timeString.split('T')[1];
      return timePart.substring(0, 5);
    }

    // If it's already just a time string like "08:00:00"
    return timeString.substring(0, 5);
  };

  const getTimeSlotLabel = (startTime: string, endTime: string) => {
    const slot = timeSlots.find(slot =>
      slot.startTime === startTime && slot.endTime === endTime
    );
    return slot ? slot.label : `${formatTime(startTime)} - ${formatTime(endTime)}`;
  };

  const handleSlotToggle = (slotId: string) => {
    setNewSchedule(prev => ({
      ...prev,
      selectedSlots: prev.selectedSlots.includes(slotId)
        ? prev.selectedSlots.filter(id => id !== slotId)
        : [...prev.selectedSlots, slotId]
    }));
  };

  // Handle profile form input changes
  const handleProfileChange = (e: ChangeEvent<HTMLInputElement>) => {
    setProfileForm({ ...profileForm, [e.target.name]: e.target.value });
  };

  // Handle password form input changes
  const handlePasswordChange = (e: ChangeEvent<HTMLInputElement>) => {
    setPasswordForm({ ...passwordForm, [e.target.name]: e.target.value });
  };

  // Username validation (letters and numbers only)
  const isValidUsername = (username: string): boolean => {
    return /^[a-zA-Z0-9]+$/.test(username);
  };

  // Handle profile form submission
  const handleProfileSubmit = async (e: FormEvent<HTMLFormElement>) => {
    e.preventDefault();
    setMessage(null);
    setIsLoading(true);

    // Check JWT token
    const token = localStorage.getItem('token');
    if (!token) {
      setMessage({ type: "error", text: "Vui lòng đăng nhập lại" });
      setIsLoading(false);
      return;
    }

    // Check userId
    if (!userId) {
      setMessage({ type: "error", text: "Không tìm thấy ID người dùng. Vui lòng thử lại." });
      setIsLoading(false);
      return;
    }

    // Determine changed fields (excluding email as it's readonly)
    const changedFields: Partial<ProfileFormData> = {};
    if (profileForm.username !== user?.Username) changedFields.username = profileForm.username;
    if (profileForm.fullName !== user?.FullName) changedFields.fullName = profileForm.fullName;
    if (profileForm.dateOfBirth !== (user?.DateOfBirth ? new Date(user.DateOfBirth).toISOString().split('T')[0] : "")) {
      changedFields.dateOfBirth = profileForm.dateOfBirth;
    }

    // Validation
    if (Object.keys(changedFields).length === 0) {
      setMessage({ type: "error", text: "Không có thông tin nào được thay đổi" });
      setIsLoading(false);
      return;
    }
    if (changedFields.username && (!changedFields.username || changedFields.username.length < 3 || changedFields.username.length > 50 || !isValidUsername(changedFields.username))) {
      setMessage({ type: "error", text: "Tên người dùng phải từ 3 đến 50 ký tự và chỉ chứa chữ cái và số" });
      setIsLoading(false);
      return;
    }
    if (changedFields.fullName && (!changedFields.fullName || changedFields.fullName.length < 2 || changedFields.fullName.length > 100)) {
      setMessage({ type: "error", text: "Họ tên phải từ 2 đến 100 ký tự" });
      setIsLoading(false);
      return;
    }
    if (changedFields.dateOfBirth && new Date(changedFields.dateOfBirth) > new Date()) {
      setMessage({ type: "error", text: "Ngày sinh không được là ngày trong tương lai" });
      setIsLoading(false);
      return;
    }

    try {
      const response = await fetch(`http://localhost:5000/api/account/profile/${userId}`, {
        method: "PUT",
        headers: {
          "Content-Type": "application/json",
          Authorization: `Bearer ${token}`,
        },
        body: JSON.stringify(changedFields), // Send only changed fields
      });

      const result = await response.json();
      if (!response.ok) {
        throw new Error(result.message || "Cập nhật hồ sơ thất bại");
      }

      setUser(result.user); // Update user context
      setIsEditingProfile(false);
      setMessage({ type: "success", text: "Hồ sơ đã được cập nhật!" });
    } catch (err: unknown) {
      const errorMessage = err instanceof Error ? err.message : "Đã xảy ra lỗi khi cập nhật hồ sơ";
      setMessage({ type: "error", text: errorMessage });
    } finally {
      setIsLoading(false);
    }
  };

  // Handle appointment detail modal
  const handleAppointmentDetail = async (appointment: Appointment) => {
    setSelectedAppointment(appointment);
    
    // Set loading state for consultant details
    setConsultantDetails({
      name: 'Đang tải thông tin...',
      title: '',
      imageUrl: '',
      specialties: []
    });
    
    setIsModalOpen(true);

    // Reset consultant details to show loading state
    setConsultantDetails({
      name: '',
      title: '',
      imageUrl: '',
      specialties: []
    });

    // Fetch consultant details
    try {
      console.log('Fetching consultant details for ConsultantID:', appointment.ConsultantID);
      const response = await fetch(`http://localhost:5000/api/consultant/${appointment.ConsultantID}`);

      if (response.ok) {
        const data = await response.json();
        console.log('Consultant data received:', data);

        setConsultantDetails({
          name: data.data?.Name || 'Chuyên gia tư vấn',
          title: data.data?.Title || '',
          imageUrl: data.data?.ImageUrl || '',
          specialties: data.data?.Specialties?.map((s: { Name: string }) => s.Name) || []
        });
      } else {
<<<<<<< HEAD
        setConsultantDetails({
          name: 'Không thể tải thông tin',
          title: '',
          imageUrl: '',
          specialties: []
        });
=======
        console.error('Failed to fetch consultant details:', response.status, response.statusText);
        throw new Error(`HTTP ${response.status}`);
>>>>>>> 65855b14
      }
    } catch (error) {
      console.error('Error fetching consultant details:', error);
      setConsultantDetails({
<<<<<<< HEAD
        name: 'Lỗi khi tải thông tin',
        title: '',
=======
        name: 'Chuyên gia tư vấn',
        title: 'Không thể tải thông tin',
>>>>>>> 65855b14
        imageUrl: '',
        specialties: []
      });
    }
  };

  const handleCloseModal = () => {
    setIsModalOpen(false);
    setSelectedAppointment(null);
    setConsultantDetails(null);
  };


  // Main Dashboard Page (modified to include consultant sections)
  if (!isCoursesPage && !isEventsPage && !isAppointmentsPage && !isSecurityPage) {
    return (
      <div className="flex min-h-screen bg-gray-50">
        <Sidebar />
        <main className="flex-grow p-6 lg:p-8">
          <div className="bg-white rounded-xl shadow-sm p-6 mb-6">
            <div className="flex items-center justify-between mb-6">
              <h1 className="text-2xl font-bold text-gray-800">
                Dashboard {isConsultant && <span className="text-blue-600">- Chuyên Gia Tư Vấn</span>}
              </h1>
              {!isEditingProfile && (
                <button
                  onClick={() => setIsEditingProfile(true)}
                  className="flex items-center space-x-2 px-4 py-2 bg-blue-600 text-white rounded-lg hover:bg-blue-700 transition-colors duration-200"
                >
                  <Edit className="h-4 w-4" />
                  <span>Chỉnh sửa thông tin</span>
                </button>
              )}
            </div>

            {message && (
              <div className={`p-4 mb-4 rounded-lg flex justify-between items-center ${message.type === "success" ? "bg-green-100 text-green-800" : "bg-red-100 text-red-800"}`}>
                {message.text}
                <button onClick={() => setMessage(null)} className="text-sm font-medium">Đóng</button>
              </div>
            )}

            {/* Profile Information Section */}
            {isEditingProfile ? (
              <form onSubmit={handleProfileSubmit} className="space-y-6">
                <div className="grid grid-cols-1 md:grid-cols-2 gap-4">
                  <div>
                    <label className="block text-sm font-medium text-gray-700">Tên người dùng</label>
                    <input
                      type="text"
                      name="username"
                      value={profileForm.username}
                      onChange={handleProfileChange}
                      className="mt-1 block w-full rounded-md border-gray-300 shadow-sm focus:border-blue-500 focus:ring-blue-500"
                    />
                  </div>
                  <div>
                    <label className="block text-sm font-medium text-gray-700">Email</label>
                    <input
                      type="email"
                      name="email"
                      value={profileForm.email}
                      readOnly
                      className="mt-1 block w-full rounded-md border-gray-300 bg-gray-50 shadow-sm text-gray-500 cursor-not-allowed"
                      title="Email không thể thay đổi vì nó là duy nhất trong hệ thống"
                    />
                    <p className="mt-1 text-xs text-gray-500">Email không thể thay đổi</p>
                  </div>
                  <div>
                    <label className="block text-sm font-medium text-gray-700">Họ và tên</label>
                    <input
                      type="text"
                      name="fullName"
                      value={profileForm.fullName}
                      onChange={handleProfileChange}
                      className="mt-1 block w-full rounded-md border-gray-300 shadow-sm focus:border-blue-500 focus:ring-blue-500"
                    />
                  </div>
                  <div>
                    <label className="block text-sm font-medium text-gray-700">Ngày sinh</label>
                    <input
                      type="date"
                      name="dateOfBirth"
                      value={profileForm.dateOfBirth}
                      onChange={handleProfileChange}
                      className="mt-1 block w-full rounded-md border-gray-300 shadow-sm focus:border-blue-500 focus:ring-blue-500"
                    />
                  </div>
                </div>
                <div className="flex space-x-4">
                  <button
                    type="submit"
                    disabled={isLoading}
                    className="px-4 py-2 bg-blue-600 text-white rounded-lg hover:bg-blue-700 transition-colors duration-200 disabled:bg-blue-400"
                  >
                    {isLoading ? "Đang lưu..." : "Lưu thay đổi"}
                  </button>
                  <button
                    type="button"
                    onClick={() => {
                      setIsEditingProfile(false);
                      setMessage(null);
                    }}
                    className="px-4 py-2 bg-gray-300 text-gray-800 rounded-lg hover:bg-gray-400 transition-colors duration-200"
                  >
                    Hủy
                  </button>
                </div>
              </form>
            ) : (
              <div className="bg-gray-50 rounded-lg p-6">
                <div className="grid grid-cols-1 md:grid-cols-2 gap-4">
                  <div className="flex items-center space-x-3 p-4 bg-gray-50 rounded-lg">
                    <User className="h-5 w-5 text-gray-400" />
                    <div>
                      <p className="text-sm text-gray-600">Tên người dùng</p>
                      <p className="font-medium text-gray-800">{user?.Username}</p>
                    </div>
                  </div>
                  <div className="flex items-center space-x-3 p-4 bg-gray-50 rounded-lg">
                    <Mail className="h-5 w-5 text-gray-400" />
                    <div className="flex-1">
                      <p className="text-sm text-gray-600">Email</p>
                      <p className="font-medium text-gray-800">{user?.Email}</p>
                      <p className="text-xs text-gray-500 mt-1">Không thể thay đổi</p>
                    </div>
                  </div>
                  <div className="flex items-center space-x-3 p-4 bg-gray-50 rounded-lg">
                    <User className="h-5 w-5 text-gray-400" />
                    <div>
                      <p className="text-sm text-gray-600">Họ và tên</p>
                      <p className="font-medium text-gray-800">{user?.FullName || "Chưa cập nhật"}</p>
                    </div>
                  </div>
                  <div className="flex items-center space-x-3 p-4 bg-gray-50 rounded-lg md:col-span-2">
                    <Calendar className="h-5 w-5 text-gray-400" />
                    <div>
                      <p className="text-sm text-gray-600">Ngày sinh</p>
                      <p className="font-medium text-gray-800">{user?.DateOfBirth ? parseDate(user.DateOfBirth.toString()) : "Chưa cập nhật"}</p>
                    </div>
                  </div>
                </div>
              </div>
            )}
          </div>

          {/* Regular Dashboard Stats */}
          <div className={`grid grid-cols-1 ${isConsultant ? 'md:grid-cols-2' : 'md:grid-cols-3'} gap-6 mb-8`}>
            <Link to={`/dashboard/${userId}/courses`} className="bg-white rounded-xl shadow-sm p-6 hover:shadow-md transition-shadow duration-200 block">
              <div className="flex items-center justify-between">
                <div>
                  <p className="text-gray-600 text-sm font-medium">Khóa học tham gia</p>
                  <p className="text-2xl font-bold text-gray-800 mt-1">{enrolledCourses.length}</p>
                </div>
                <div className="h-12 w-12 bg-blue-100 rounded-lg flex items-center justify-center">
                  <BookOpen className="h-6 w-6 text-blue-600" />
                </div>
              </div>
            </Link>
            <Link to={`/dashboard/${userId}/events`} className="bg-white rounded-xl shadow-sm p-6 hover:shadow-md transition-shadow duration-200 block">
              <div className="flex items-center justify-between">
                <div>
                  <p className="text-gray-600 text-sm font-medium">Sự kiện tham gia</p>
                  <p className="text-2xl font-bold text-gray-800 mt-1">{enrolledEvents.length}</p>
                </div>
                <div className="h-12 w-12 bg-green-100 rounded-lg flex items-center justify-center">
                  <Users className="h-6 w-6 text-green-600" />
                </div>
              </div>
            </Link>
            {!isConsultant && (
              <Link to={`/dashboard/${userId}/appointments`} className="bg-white rounded-xl shadow-sm p-6 hover:shadow-md transition-shadow duration-200 block">
                <div className="flex items-center justify-between">
                  <div>
                    <p className="text-gray-600 text-sm font-medium">Lịch hẹn</p>
                    <p className="text-2xl font-bold text-gray-800 mt-1">{appointments.length}</p>
                  </div>
                  <div className="h-12 w-12 bg-purple-100 rounded-lg flex items-center justify-center">
                    <Calendar className="h-6 w-6 text-purple-600" />
                  </div>
                </div>
              </Link>
            )}
          </div>

          {/* Consultant-Specific Sections */}
          {isConsultant && (
            <>
              {/* Schedule Management Section */}
              <div className="bg-white rounded-xl shadow-lg p-6 mb-8">
                <div className="flex items-center justify-between mb-6">
                  <h2 className="text-2xl font-semibold text-gray-800 flex items-center">
                    <Calendar className="h-6 w-6 mr-2 text-blue-600" />
                    Lịch Làm Việc
                  </h2>
                  <button
                    onClick={() => setShowAddSchedule(true)}
                    className="bg-blue-600 text-white px-4 py-2 rounded-lg hover:bg-blue-700 transition-colors flex items-center"
                  >
                    <Plus className="h-4 w-4 mr-2" />
                    Thêm Lịch
                  </button>
                </div>

                {/* Add Schedule Form */}
                {showAddSchedule && (
                  <div className="bg-gray-50 rounded-lg p-4 mb-6">
                    <form onSubmit={handleAddSchedule} className="space-y-4">
                      <div>
                        <label className="block text-sm font-medium text-gray-700 mb-1">Ngày</label>
                        <input
                          type="date"
                          value={newSchedule.date}
                          onChange={(e) => {
                            const selectedDate = e.target.value;
                            if (isDateDisabled(selectedDate)) {
                              toast.error('Ngày này đã có lịch làm việc. Vui lòng chọn ngày khác.');
                              return;
                            }
                            setNewSchedule({ ...newSchedule, date: selectedDate });
                          }}
                          min={getTodayString()}
                          className={`w-full px-3 py-2 border rounded-md focus:outline-none focus:ring-2 ${newSchedule.date && isDateDisabled(newSchedule.date)
                            ? 'border-red-300 bg-red-50 focus:ring-red-500'
                            : 'border-gray-300 focus:ring-blue-500'
                            }`}
                          required
                        />
                        {newSchedule.date && isDateDisabled(newSchedule.date) && (
                          <p className="text-red-600 text-sm mt-1">
                            ⚠️ Ngày này đã có lịch làm việc
                          </p>
                        )}
                        {scheduledDates.length > 0 && (
                          <div className="mt-2 p-2 bg-yellow-50 border border-yellow-200 rounded-md">
                            <p className="text-sm text-yellow-800 font-medium">
                              📅 Những ngày đã có lịch làm việc:
                            </p>
                            <div className="flex flex-wrap gap-1 mt-1">
                              {scheduledDates.map((date, index) => (
                                <span
                                  key={index}
                                  className="inline-block px-2 py-1 bg-yellow-100 text-yellow-800 text-xs rounded-md"
                                >
                                  {formatDate(date)}
                                </span>
                              ))}
                            </div>
                          </div>
                        )}
                      </div>

                      <div>
                        <label className="block text-sm font-medium text-gray-700 mb-3">
                          Chọn khung giờ (có thể chọn nhiều)
                        </label>

                        {/* Morning Slots */}
                        <div className="mb-4">
                          <h4 className="text-sm font-medium text-gray-600 mb-2">Sáng</h4>
                          <div className="grid grid-cols-1 md:grid-cols-3 gap-2">
                            {timeSlots.filter(slot => slot.period === 'Sáng').map(slot => (
                              <label key={slot.id} className="flex items-center space-x-2 p-2 border border-gray-200 rounded-md hover:bg-blue-50 cursor-pointer">
                                <input
                                  type="checkbox"
                                  checked={newSchedule.selectedSlots.includes(slot.id)}
                                  onChange={() => handleSlotToggle(slot.id)}
                                  className="rounded border-gray-300 text-blue-600 focus:ring-blue-500"
                                />
                                <span className="text-sm">{slot.label}</span>
                              </label>
                            ))}
                          </div>
                        </div>

                        {/* Afternoon Slots */}
                        <div className="mb-4">
                          <h4 className="text-sm font-medium text-gray-600 mb-2">Chiều</h4>
                          <div className="grid grid-cols-1 md:grid-cols-3 gap-2">
                            {timeSlots.filter(slot => slot.period === 'Chiều').map(slot => (
                              <label key={slot.id} className="flex items-center space-x-2 p-2 border border-gray-200 rounded-md hover:bg-blue-50 cursor-pointer">
                                <input
                                  type="checkbox"
                                  checked={newSchedule.selectedSlots.includes(slot.id)}
                                  onChange={() => handleSlotToggle(slot.id)}
                                  className="rounded border-gray-300 text-blue-600 focus:ring-blue-500"
                                />
                                <span className="text-sm">{slot.label}</span>
                              </label>
                            ))}
                          </div>
                        </div>

                        {/* Evening Slots */}
                        <div className="mb-4">
                          <h4 className="text-sm font-medium text-gray-600 mb-2">Tối</h4>
                          <div className="grid grid-cols-1 md:grid-cols-3 gap-2">
                            {timeSlots.filter(slot => slot.period === 'Tối').map(slot => (
                              <label key={slot.id} className="flex items-center space-x-2 p-2 border border-gray-200 rounded-md hover:bg-blue-50 cursor-pointer">
                                <input
                                  type="checkbox"
                                  checked={newSchedule.selectedSlots.includes(slot.id)}
                                  onChange={() => handleSlotToggle(slot.id)}
                                  className="rounded border-gray-300 text-blue-600 focus:ring-blue-500"
                                />
                                <span className="text-sm">{slot.label}</span>
                              </label>
                            ))}
                          </div>
                        </div>

                        {/* Selected slots summary */}
                        {newSchedule.selectedSlots.length > 0 && (
                          <div className="mt-3 p-3 bg-blue-50 rounded-md">
                            <p className="text-sm text-blue-800">
                              Đã chọn {newSchedule.selectedSlots.length} khung giờ
                            </p>
                          </div>
                        )}
                      </div>

                      <div className="flex space-x-2">
                        <button
                          type="submit"
                          className={`px-4 py-2 rounded-md transition-colors ${newSchedule.selectedSlots.length === 0 || isDateDisabled(newSchedule.date)
                            ? 'bg-gray-400 text-gray-600 cursor-not-allowed'
                            : 'bg-green-600 text-white hover:bg-green-700'
                            }`}
                          disabled={newSchedule.selectedSlots.length === 0 || isDateDisabled(newSchedule.date)}
                        >
                          {isDateDisabled(newSchedule.date)
                            ? 'Ngày đã có lịch'
                            : `Thêm ${newSchedule.selectedSlots.length > 0 ? `${newSchedule.selectedSlots.length} lịch` : 'lịch'}`
                          }
                        </button>
                        <button
                          type="button"
                          onClick={() => {
                            setShowAddSchedule(false);
                            setNewSchedule({ date: '', selectedSlots: [] });
                          }}
                          className="bg-gray-500 text-white px-4 py-2 rounded-md hover:bg-gray-600 transition-colors"
                        >
                          Hủy
                        </button>
                      </div>
                    </form>
                  </div>
                )}

                {/* Schedule List */}
                <div className="grid grid-cols-1 md:grid-cols-2 lg:grid-cols-3 gap-4">
                  {schedules.length > 0 ? (
                    schedules.map((schedule) => (
                      <div key={schedule.ScheduleID} className="bg-blue-50 rounded-lg p-4 border border-blue-200">
                        <div className="flex items-center justify-between mb-2">
                          <h3 className="font-semibold text-gray-800">{formatDate(schedule.Date)}</h3>
                          <Edit2 className="h-4 w-4 text-gray-500 cursor-pointer hover:text-gray-700" />
                        </div>
                        <div className="flex items-center text-gray-600">
                          <Clock className="h-4 w-4 mr-2" />
                          <span className="text-sm">{getTimeSlotLabel(schedule.StartTime, schedule.EndTime)}</span>
                        </div>
                      </div>
                    ))
                  ) : (
                    <div className="col-span-full text-center py-8 text-gray-500">
                      Chưa có lịch làm việc nào được thiết lập
                    </div>
                  )}
                </div>
              </div>

              {/* Pending Appointments Section */}
              <div className="bg-white rounded-xl shadow-lg p-6 mb-8">
                <h2 className="text-2xl font-semibold text-gray-800 mb-6 flex items-center">
                  <Clock className="h-6 w-6 mr-2 text-orange-600" />
                  Cuộc Hẹn Chờ Duyệt ({pendingAppointments.length})
                </h2>

                {pendingAppointments.length === 0 ? (
                  <p className="text-gray-500 text-center py-8">Không có cuộc hẹn nào chờ duyệt</p>
                ) : (
                  <div className="space-y-4">
                    {pendingAppointments.map((appointment) => (
                      <div key={appointment.AppointmentID} className="bg-orange-50 border border-orange-200 rounded-lg p-4">
                        <div className="flex items-center justify-between">
                          <div className="flex-1">
                            <div className="grid grid-cols-1 md:grid-cols-3 gap-4">
                              <div>
                                <p className="text-sm text-gray-600">Bệnh nhân</p>
                                <p className="font-semibold">{appointment.CustomerName || 'Không rõ'}</p>
                              </div>
                              <div>
                                <p className="text-sm text-gray-600">Ngày & Giờ</p>
                                <p className="font-semibold">
                                  {formatDate(appointment.Date)} - {formatTime(appointment.Time)}
                                </p>
                              </div>
                              <div>
                                <p className="text-sm text-gray-600">Thời lượng</p>
                                <p className="font-semibold">{appointment.Duration} phút</p>
                              </div>
                            </div>
                            {appointment.Description && (
                              <div className="mt-3">
                                <p className="text-sm text-gray-600">Mô tả</p>
                                <p className="text-gray-800">{appointment.Description}</p>
                              </div>
                            )}
                          </div>
                          <div className="flex space-x-2 ml-4">
                            <button
                              onClick={() => handleApproveAppointment(appointment.AppointmentID)}
                              className="bg-green-600 text-white px-4 py-2 rounded-lg hover:bg-green-700 transition-colors flex items-center"
                            >
                              <CheckCircle className="h-4 w-4 mr-1" />
                              Duyệt
                            </button>
                            <button
                              onClick={() => handleRejectAppointment(appointment.AppointmentID)}
                              className="bg-red-600 text-white px-4 py-2 rounded-lg hover:bg-red-700 transition-colors flex items-center"
                            >
                              <XCircle className="h-4 w-4 mr-1" />
                              Từ chối
                            </button>
                          </div>
                        </div>
                      </div>
                    ))}
                  </div>
                )}
              </div>
            </>
          )}
        </main>

        {/* Appointment Detail Modal */}
        <AppointmentDetailModal
          appointment={selectedAppointment}
          isOpen={isModalOpen}
          onClose={handleCloseModal}
          consultantName={consultantDetails?.name}
          consultantTitle={consultantDetails?.title}
          consultantImageUrl={consultantDetails?.imageUrl}
          consultantSpecialties={consultantDetails?.specialties}
        />
      </div>
    );
  }

  // Courses Page
  if (isCoursesPage) {
    return (
      <div className="flex min-h-screen bg-gray-50">
        <Sidebar />
        <main className="flex-grow p-6 lg:p-8">
          <div className="bg-white rounded-xl shadow-sm p-6">
            <h1 className="text-2xl font-bold text-gray-800 mb-6">Khóa Học Của Tôi</h1>

            {isLoadingCourses ? (
              <div className="text-center py-12">
                <div className="animate-spin rounded-full h-12 w-12 border-b-2 border-blue-600 mx-auto"></div>
                <p className="text-gray-600 mt-4">Đang tải khóa học...</p>
              </div>
            ) : enrolledCourses.length > 0 ? (
              <div className="space-y-4">
                {enrolledCourses.map((course) => (
                  <div key={course.EnrollmentID} className="bg-white border border-gray-200 rounded-lg shadow-sm hover:shadow-md transition-shadow">
                    <div className="flex">
                      {/* Course Image */}
                      <div className="flex-shrink-0 flex items-center">
                        {course.ImageUrl ? (
                          <img
                            src={course.ImageUrl}
                            alt={course.CourseName}
                            className="w-48 h-32 object-cover rounded-l-lg"
                            onError={(e) => {
                              const target = e.target as HTMLImageElement;
                              target.style.display = 'none';
                            }}
                          />
                        ) : (
                          <div className="w-48 h-32 bg-gray-200 rounded-l-lg flex items-center justify-center">
                            <BookOpen className="h-8 w-8 text-gray-400" />
                          </div>
                        )}
                      </div>
                      {/* Course Content */}
                      <div className="flex-1 p-6">
                        <div className="flex justify-between items-start mb-2">
                          <div className="flex-1">
                            <h3 className="text-lg font-semibold text-gray-900 mb-1">{course.CourseName}</h3>
                            <p className="text-sm text-gray-600 mb-2">Khóa học trực tuyến</p>
                          </div>
                          <Link
                            to={`/courses/${course.CourseID}`}
                            className="bg-blue-600 text-white px-4 py-2 rounded-lg hover:bg-blue-700 transition-colors text-sm font-medium"
                          >
                            {course.Status.toLowerCase() === 'completed' ? 'Xem lại' : 'Tiếp tục học'}
                          </Link>
                        </div>

                        {/* Status and Date */}
                        <div className="flex items-center space-x-4 text-sm text-gray-600 mb-3">
                          {course.Status.toLowerCase() === 'completed' ? (
                            <div className="flex items-center">
                              <CheckCircle className="h-4 w-4 text-green-600 mr-1" />
                              <span className="text-green-600 font-medium">
                                Hoàn thành vào {course.CompletedDate ? formatDate(course.CompletedDate) : 'Không rõ'}
                              </span>
                            </div>
                          ) : (
                            <div className="flex items-center">
                              <Clock className="h-4 w-4 text-blue-600 mr-1" />
                              <span className="text-blue-600 font-medium">Đang học</span>
                            </div>
                          )}
                        </div>

                        {/* Course Description */}
                        <p className="text-gray-700 text-sm line-clamp-2 mb-3">{course.Description}</p>
                      </div>
                    </div>
                  </div>
                ))}
              </div>
            ) : (
              <div className="text-center py-12">
                <BookOpen className="h-16 w-16 text-gray-400 mx-auto mb-4" />
                <h3 className="text-lg font-semibold text-gray-800 mb-2">Chưa có khóa học nào</h3>
                <p className="text-gray-600 mb-6">Bạn chưa đăng ký khóa học nào.</p>
                <Link
                  to="/courses"
                  className="inline-flex items-center px-4 py-2 bg-blue-600 text-white text-sm font-medium rounded-lg hover:bg-blue-700 transition-colors duration-200"
                >
                  <BookOpen className="h-4 w-4 mr-2" />
                  Khám phá khóa học
                </Link>
              </div>
            )}
          </div>
        </main>
      </div>
    );
  }

  // Events Page
  if (isEventsPage) {
    return (
      <div className="flex min-h-screen bg-gray-50">
        <Sidebar />
        <main className="flex-grow p-6 lg:p-8">
          <div className="bg-white rounded-xl shadow-sm p-6">
            <h1 className="text-2xl font-bold text-gray-800 mb-6">Sự Kiện Của Tôi</h1>

            {isLoadingEvents ? (
              <div className="text-center py-12">
                <div className="animate-spin rounded-full h-12 w-12 border-b-2 border-green-600 mx-auto"></div>
                <p className="text-gray-600 mt-4">Đang tải sự kiện...</p>
              </div>
            ) : enrolledEvents.length > 0 ? (
              <div className="space-y-4">
                {enrolledEvents.map((event) => (
                  <div key={event.ProgramID} className="bg-white border border-gray-200 rounded-lg shadow-sm hover:shadow-md transition-shadow">
                    <div className="flex">
                      {/* Event Image */}
                      <div className="flex-shrink-0 flex items-center">
                        {event.ImageUrl ? (
                          <img
                            src={event.ImageUrl}
                            alt={event.ProgramName}
                            className="w-48 h-32 object-cover rounded-l-lg"
                            onError={(e) => {
                              const target = e.target as HTMLImageElement;
                              target.style.display = 'none';
                            }}
                          />
                        ) : (
                          <div className="w-48 h-32 bg-gray-200 rounded-l-lg flex items-center justify-center">
                            <Users className="h-8 w-8 text-gray-400" />
                          </div>
                        )}
                      </div>
                      {/* Event Content */}
                      <div className="flex-1 p-6">
                        <div className="flex justify-between items-start mb-2">
                          <div className="flex-1">
                            <h3 className="text-lg font-semibold text-gray-900 mb-1">{event.ProgramName}</h3>
                            <p className="text-sm text-gray-600 mb-2">{event.Type} • {event.Organizer}</p>
                          </div>
                          <Link
                            to={`/community-programs/${event.ProgramID}`}
                            className="bg-green-600 text-white px-4 py-2 rounded-lg hover:bg-green-700 transition-colors text-sm font-medium"
                          >
                            Xem chi tiết
                          </Link>
                        </div>

                        {/* Status and Date */}
                        <div className="flex items-center space-x-4 text-sm text-gray-600 mb-3">
                          <div className="flex items-center">
                            <Calendar className="h-4 w-4 text-green-600 mr-1" />
                            <span className="text-green-600 font-medium">
                              {formatDate(event.Date)}
                            </span>
                          </div>
                          <div className="flex items-center">
                            <CheckCircle className="h-4 w-4 text-blue-600 mr-1" />
                            <span className="text-blue-600 font-medium">
                              Đã đăng ký vào {formatDate(event.RegistrationDate)}
                            </span>
                          </div>
                        </div>

                        {/* Event Description */}
                        <p className="text-gray-700 text-sm line-clamp-2 mb-3">{event.Description}</p>

                        {/* Survey Status */}
                        <div className="flex items-center space-x-4 text-xs">
                          <div className={`flex items-center px-2 py-1 rounded-full ${event.SurveyBeforeCompleted ? 'bg-green-100 text-green-800' : 'bg-gray-100 text-gray-600'}`}>
                            {event.SurveyBeforeCompleted ? (
                              <CheckCircle className="h-3 w-3 mr-1" />
                            ) : (
                              <XCircle className="h-3 w-3 mr-1" />
                            )}
                            <span>Khảo sát trước</span>
                          </div>
                          <div className={`flex items-center px-2 py-1 rounded-full ${event.SurveyAfterCompleted ? 'bg-green-100 text-green-800' : 'bg-gray-100 text-gray-600'}`}>
                            {event.SurveyAfterCompleted ? (
                              <CheckCircle className="h-3 w-3 mr-1" />
                            ) : (
                              <XCircle className="h-3 w-3 mr-1" />
                            )}
                            <span>Khảo sát sau</span>
                          </div>
                        </div>
                      </div>
                    </div>
                  </div>
                ))}
              </div>
            ) : (
              <div className="text-center py-12">
                <Users className="h-16 w-16 text-gray-400 mx-auto mb-4" />
                <h3 className="text-lg font-semibold text-gray-800 mb-2">Chưa có sự kiện nào</h3>
                <p className="text-gray-600 mb-6">Bạn chưa đăng ký sự kiện nào.</p>
                <Link
                  to="/community-programs"
                  className="inline-flex items-center px-4 py-2 bg-green-600 text-white text-sm font-medium rounded-lg hover:bg-green-700 transition-colors duration-200"
                >
                  <Users className="h-4 w-4 mr-2" />
                  Tham gia sự kiện
                </Link>
              </div>
            )}
          </div>
        </main>
      </div>
    );
  }

  // Appointments Page
  if (isAppointmentsPage) {
    return (
      <div className="flex min-h-screen bg-gray-50">
        <Sidebar />
        <main className="flex-grow p-6 lg:p-8">
          <div className="bg-white rounded-xl shadow-sm p-6">
            <h1 className="text-2xl font-bold text-gray-800 mb-6">
              {isConsultant ? 'Quản Lý Lịch Hẹn - Chuyên Gia Tư Vấn' : 'Lịch Hẹn Của Tôi'}
            </h1>

            {appointments.length > 0 ? (
              <div className="space-y-4">
                {appointments.map((appointment) => (
                  <div key={appointment.AppointmentID} className="bg-gray-50 border border-gray-200 rounded-lg p-4">
                    <div className="flex items-center justify-between">
                      <div>
                        <h3 className="font-semibold text-gray-800">
                          {isConsultant ? `Cuộc hẹn với khách hàng` : `Cuộc hẹn với chuyên viên`}
                        </h3>
                        <p className="text-gray-600 text-sm">
                          {formatDate(appointment.Date)}
                        </p>
                        <p className="text-gray-600 text-sm">
                          Trạng thái: <span className={`
                            ${appointment.Status === 'confirmed' ? 'text-green-600' :
                              appointment.Status === 'pending' ? 'text-orange-600' : 'text-red-600'}
                          `}>
                            {appointment.Status === 'confirmed' ? 'Đã xác nhận' :
                              appointment.Status === 'pending' ? 'Chờ duyệt' : 'Đã hủy'}
                          </span>
                        </p>
                      </div>
                      <div className="flex space-x-2">
                        <button
                          onClick={() => handleAppointmentDetail(appointment)}
                          className="bg-blue-600 text-white px-4 py-2 rounded-lg hover:bg-blue-700 transition-colors text-sm"
                        >
                          Chi tiết
                        </button>
                        {appointment.Status === 'confirmed' && appointment.MeetingURL && (
                          <a
                            href={appointment.MeetingURL}
                            target="_blank"
                            rel="noopener noreferrer"
                            className="bg-green-600 text-white px-4 py-2 rounded-lg hover:bg-green-700 transition-colors text-sm"
                          >
                            Tham gia
                          </a>
                        )}
                      </div>
                    </div>
                    {appointment.Description && (
                      <div className="mt-3">
                        <p className="text-sm text-gray-600">Mô tả:</p>
                        <p className="text-gray-800">{appointment.Description}</p>
                      </div>
                    )}
                  </div>
                ))}
              </div>
            ) : (
              <div className="text-center py-12">
                <Calendar className="h-16 w-16 text-gray-400 mx-auto mb-4" />
                <h3 className="text-lg font-semibold text-gray-800 mb-2">Chưa có lịch hẹn nào</h3>
                <p className="text-gray-600 mb-6">
                  {isConsultant ? 'Chưa có bệnh nhân nào đặt lịch hẹn với bạn.' : 'Bạn chưa đặt lịch hẹn nào.'}
                </p>
                {!isConsultant && (
                  <Link
                    to="/appointments"
                    className="inline-flex items-center px-4 py-2 bg-purple-600 text-white text-sm font-medium rounded-lg hover:bg-purple-700 transition-colors duration-200"
                  >
                    <Calendar className="h-4 w-4 mr-2" />
                    Đặt lịch hẹn
                  </Link>
                )}
              </div>
            )}
          </div>
        </main>

        {/* Appointment Detail Modal */}
        <AppointmentDetailModal
          appointment={selectedAppointment}
          isOpen={isModalOpen}
          onClose={handleCloseModal}
          consultantName={consultantDetails?.name}
          consultantTitle={consultantDetails?.title}
          consultantImageUrl={consultantDetails?.imageUrl}
          consultantSpecialties={consultantDetails?.specialties}
        />
      </div>
    );
  }

  // Security Page
  if (isSecurityPage) {
    return (
      <div className="flex min-h-screen bg-gray-50">
        <Sidebar />
        <main className="flex-grow p-6 lg:p-8">
          <div className="bg-white rounded-xl shadow-sm p-6">
            <h1 className="text-2xl font-bold text-gray-800 mb-6">Bảo Mật</h1>

            <form className="space-y-6">
              <div>
                <label className="block text-sm font-medium text-gray-700 mb-2">Mật khẩu hiện tại</label>
                <input
                  type="password"
                  name="currentPassword"
                  value={passwordForm.currentPassword}
                  onChange={handlePasswordChange}
                  className="w-full px-3 py-2 border border-gray-300 rounded-md focus:outline-none focus:ring-2 focus:ring-blue-500"
                  placeholder="Nhập mật khẩu hiện tại"
                />
              </div>

              <div>
                <label className="block text-sm font-medium text-gray-700 mb-2">Mật khẩu mới</label>
                <input
                  type="password"
                  name="newPassword"
                  value={passwordForm.newPassword}
                  onChange={handlePasswordChange}
                  className="w-full px-3 py-2 border border-gray-300 rounded-md focus:outline-none focus:ring-2 focus:ring-blue-500"
                  placeholder="Nhập mật khẩu mới"
                />
              </div>

              <div>
                <label className="block text-sm font-medium text-gray-700 mb-2">Xác nhận mật khẩu mới</label>
                <input
                  type="password"
                  name="confirmPassword"
                  value={passwordForm.confirmPassword}
                  onChange={handlePasswordChange}
                  className="w-full px-3 py-2 border border-gray-300 rounded-md focus:outline-none focus:ring-2 focus:ring-blue-500"
                  placeholder="Xác nhận mật khẩu mới"
                />
              </div>

              <div className="flex space-x-4">
                <button
                  type="submit"
                  className="bg-blue-600 text-white px-6 py-2 rounded-lg hover:bg-blue-700 transition-colors"
                >
                  Cập nhật mật khẩu
                </button>
                <button
                  type="button"
                  className="bg-gray-300 text-gray-800 px-6 py-2 rounded-lg hover:bg-gray-400 transition-colors"
                >
                  Hủy
                </button>
              </div>
            </form>

            <div className="mt-8 pt-8 border-t border-gray-200">
              <h2 className="text-lg font-semibold text-gray-800 mb-4">Bảo mật tài khoản</h2>
              <div className="space-y-4">
                <div className="flex items-center justify-between p-4 bg-gray-50 rounded-lg">
                  <div>
                    <h3 className="font-medium text-gray-800">Xác thực hai yếu tố</h3>
                    <p className="text-sm text-gray-600">Tăng cường bảo mật tài khoản với xác thực hai yếu tố</p>
                  </div>
                  <button className="bg-green-600 text-white px-4 py-2 rounded-lg hover:bg-green-700 transition-colors">
                    Kích hoạt
                  </button>
                </div>

                <div className="flex items-center justify-between p-4 bg-gray-50 rounded-lg">
                  <div>
                    <h3 className="font-medium text-gray-800">Phiên đăng nhập</h3>
                    <p className="text-sm text-gray-600">Quản lý các thiết bị đã đăng nhập</p>
                  </div>
                  <button className="bg-gray-600 text-white px-4 py-2 rounded-lg hover:bg-gray-700 transition-colors">
                    Xem chi tiết
                  </button>
                </div>
              </div>
            </div>
          </div>
        </main>
      </div>
    );
  }

  // Fallback - should not reach here
  return (
    <div className="flex min-h-screen bg-gray-50">
      <Sidebar />
      <main className="flex-grow p-6 lg:p-8">
        <div className="bg-white rounded-xl shadow-sm p-6">
          <h1 className="text-2xl font-bold text-gray-800 mb-6">Trang không tìm thấy</h1>
          <p className="text-gray-600">Trang bạn đang tìm kiếm không tồn tại.</p>
        </div>
      </main>
    </div>
  );

};

export default DashBoardPage;<|MERGE_RESOLUTION|>--- conflicted
+++ resolved
@@ -587,29 +587,12 @@
           imageUrl: data.data?.ImageUrl || '',
           specialties: data.data?.Specialties?.map((s: { Name: string }) => s.Name) || []
         });
-      } else {
-<<<<<<< HEAD
-        setConsultantDetails({
-          name: 'Không thể tải thông tin',
-          title: '',
-          imageUrl: '',
-          specialties: []
-        });
-=======
-        console.error('Failed to fetch consultant details:', response.status, response.statusText);
-        throw new Error(`HTTP ${response.status}`);
->>>>>>> 65855b14
       }
     } catch (error) {
       console.error('Error fetching consultant details:', error);
       setConsultantDetails({
-<<<<<<< HEAD
-        name: 'Lỗi khi tải thông tin',
+        name: 'Chuyên gia tư vấn',
         title: '',
-=======
-        name: 'Chuyên gia tư vấn',
-        title: 'Không thể tải thông tin',
->>>>>>> 65855b14
         imageUrl: '',
         specialties: []
       });
