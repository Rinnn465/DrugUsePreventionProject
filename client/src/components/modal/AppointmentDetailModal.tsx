--- conflicted
+++ resolved
@@ -17,11 +17,7 @@
   appointment,
   isOpen,
   onClose,
-<<<<<<< HEAD
-  consultantName = 'Chuyên gia tư vấn',
-=======
   consultantName,
->>>>>>> 65855b14
   consultantTitle = '',
   consultantImageUrl = '',
   consultantSpecialties = []
