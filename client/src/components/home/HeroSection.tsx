import React, { useEffect, useState } from 'react';
import { Link } from 'react-router-dom';
import { ArrowRight, BookOpen, Award, Users, MessageCircle, CheckCircle, Play, ChevronLeft, ChevronRight } from 'lucide-react';

// Dữ liệu cho các slide
const heroSlides = [
  {
    id: 1,
    title: "Khóa Học Phòng Chống Ma Túy",
    subtitle: "Cách Thức Hoạt Động",
    description: "Tham gia học tập và nâng cao kiến thức về tác hại của ma túy, cách phòng chống và hỗ trợ cộng đồng hiệu quả.",
    image: "https://images.unsplash.com/photo-1559027615-cd4628902d4a?ixlib=rb-4.0.3&ixid=M3wxMjA3fDB8MHxwaG90by1wYWdlfHx8fGVufDB8fHx8fA%3D%3D&auto=format&fit=crop&w=1000&q=80",
    gradient: "from-cyan-400 to-blue-500",
    steps: [
      { icon: BookOpen, title: "Đăng ký khóa học", desc: "Tham gia các khóa học trực tuyến miễn phí về phòng chống ma túy" },
      { icon: Users, title: "Tham gia cộng đồng", desc: "Kết nối với những người có cùng mục tiêu xây dựng cộng đồng lành mạnh" },
      { icon: Award, title: "Nhận chứng chỉ", desc: "Hoàn thành khóa học và nhận chứng chỉ được công nhận" }
    ],
    primaryBtn: { text: "Bắt đầu học ngay", link: "/courses", icon: Play },
    secondaryBtn: { text: "Tìm hiểu thêm", link: "/about", icon: ArrowRight }
  },
  {
    id: 2,
    title: "Đánh Giá & Tư Vấn",
    subtitle: "Hỗ Trợ Chuyên Nghiệp",
    description: "Nhận được sự hỗ trợ và tư vấn từ các chuyên gia tâm lý, bác sĩ và các tình nguyện viên có kinh nghiệm.",
<<<<<<< HEAD
    image: "https://images.pexels.com/photos/7659564/pexels-photo-7659564.jpeg?auto=compress&cs=tinysrgb&w=1260&h=750&dpr=2",
=======
    image: "https://th.bing.com/th/id/OIP.PTHjV-jCrsM9_z8z9-w8PQHaE7?rs=1&pid=ImgDetMain",
>>>>>>> 64e1bd57
    gradient: "from-teal-400 to-blue-600",
    steps: [
      { icon: MessageCircle, title: "Tư vấn trực tuyến", desc: "Nhận tư vấn miễn phí từ các chuyên gia tâm lý 24/7" },
      { icon: Users, title: "Đánh giá tình trạng", desc: "Đánh giá mức độ rủi ro và đưa ra lời khuyên phù hợp" },
      { icon: CheckCircle, title: "Theo dõi tiến độ", desc: "Theo dõi quá trình phục hồi và cải thiện tích cực" }
    ],
    primaryBtn: { text: "Đăng ký tư vấn", link: "/appointments", icon: MessageCircle },
    secondaryBtn: { text: "Xem đánh giá", link: "/assessments", icon: ArrowRight }
  },
  {
    id: 3,
    title: "Cộng Đồng Hỗ Trợ",
    subtitle: "Kết Nối & Chia Sẻ",
    description: "Tham gia cộng đồng những người cùng chí hướng, chia sẻ kinh nghiệm và hỗ trợ lẫn nhau trong hành trình phòng chống ma túy.",
    image: "https://images.unsplash.com/photo-1582213782179-e0d53f98f2ca?ixlib=rb-4.0.3&ixid=M3wxMjA3fDB8MHxwaG90by1wYWdlfHx8fGVufDB8fHx8fA%3D%3D&auto=format&fit=crop&w=1000&q=80",
    gradient: "from-blue-500 to-indigo-600",
    steps: [
      { icon: Users, title: "Tham gia nhóm", desc: "Kết nối với cộng đồng những người có cùng mục tiêu" },
      { icon: MessageCircle, title: "Chia sẻ kinh nghiệm", desc: "Chia sẻ câu chuyện và học hỏi từ những người khác" },
      { icon: Award, title: "Thành tích cá nhân", desc: "Ghi nhận những thành tích và tiến bộ của bản thân" }
    ],
    primaryBtn: { text: "Tham gia cộng đồng", link: "/community-programs", icon: Users },
    secondaryBtn: { text: "Xem hoạt động", link: "/article", icon: ArrowRight }
  }
];

const HeroSection: React.FC = () => {
  const [currentSlide, setCurrentSlide] = useState(0);
  const [isAnimating, setIsAnimating] = useState(false);

  // Auto slide chuyển
  useEffect(() => {
    const interval = setInterval(() => {
      nextSlide();
    }, 6000);
    return () => clearInterval(interval);
  }, [currentSlide]);

  const nextSlide = () => {
    if (isAnimating) return;
    setIsAnimating(true);
    setTimeout(() => {
      setCurrentSlide((prev) => (prev + 1) % heroSlides.length);
      setIsAnimating(false);
    }, 300);
  };

  const prevSlide = () => {
    if (isAnimating) return;
    setIsAnimating(true);
    setTimeout(() => {
      setCurrentSlide((prev) => (prev - 1 + heroSlides.length) % heroSlides.length);
      setIsAnimating(false);
    }, 300);
  };

  const goToSlide = (index: number) => {
    if (isAnimating || index === currentSlide) return;
    setIsAnimating(true);
    setTimeout(() => {
      setCurrentSlide(index);
      setIsAnimating(false);
    }, 300);
  };

  const slide = heroSlides[currentSlide];

  return (
    <section className="relative min-h-[900px] bg-gradient-to-br from-gray-50 to-white overflow-hidden">
      {/* Background Pattern */}
      <div className="absolute inset-0 opacity-5">
        <div className="absolute top-20 left-20 w-96 h-96 bg-gradient-to-r from-blue-400 to-purple-400 rounded-full blur-3xl"></div>
        <div className="absolute bottom-20 right-20 w-80 h-80 bg-gradient-to-r from-green-400 to-teal-400 rounded-full blur-3xl"></div>
      </div>

      <div className="container mx-auto px-4 py-24 relative z-10">
        <div className="grid grid-cols-1 lg:grid-cols-2 gap-12 items-center min-h-[600px]">

          {/* Left Side - Content */}
          <div className={`space-y-8 transition-all duration-500 ${isAnimating ? 'opacity-0 translate-x-4' : 'opacity-100 translate-x-0'}`}>

            {/* Badge */}
            <div className="inline-flex items-center space-x-2 bg-white/80 backdrop-blur-sm px-4 py-2 rounded-full border border-gray-200 shadow-lg">
              <div className="w-2 h-2 bg-green-500 rounded-full animate-pulse"></div>
              <span className="text-sm font-medium text-gray-700">Drug Use Prevention Project</span>
            </div>

            {/* Main Title */}
            <div className="space-y-4 pb-4">
              <h1 className={`text-5xl lg:text-6xl font-bold bg-gradient-to-r ${slide.gradient} bg-clip-text text-transparent leading-loose pb-4`}>
                {slide.title}
              </h1>
              <h2 className="text-2xl lg:text-3xl font-semibold text-gray-800">
                {slide.subtitle}
              </h2>
              <p className="text-xl text-gray-600 leading-relaxed max-w-2xl">
                {slide.description}
              </p>
            </div>

            {/* Steps */}
            <div className="space-y-4">
              {slide.steps.map((step, index) => (
                <div key={index} className="flex items-start space-x-4 bg-white/60 backdrop-blur-sm p-4 rounded-2xl border border-gray-100 shadow-sm hover:shadow-md transition-all duration-300">
                  <div className={`flex-shrink-0 w-12 h-12 bg-gradient-to-r ${slide.gradient} rounded-xl flex items-center justify-center`}>
                    <step.icon className="h-6 w-6 text-white" />
                  </div>
                  <div>
                    <h3 className="font-semibold text-gray-800 mb-1">{index + 1}. {step.title}</h3>
                    <p className="text-gray-600 text-sm">{step.desc}</p>
                  </div>
                </div>
              ))}
            </div>

            {/* Action Buttons */}
            <div className="flex flex-col sm:flex-row gap-4 pt-4">
              <Link
                to={slide.primaryBtn.link}
                className={`group inline-flex items-center justify-center space-x-3 bg-gradient-to-r ${slide.gradient} text-white px-8 py-4 rounded-2xl shadow-2xl hover:shadow-xl hover:scale-105 transition-all duration-300 text-lg font-semibold`}
              >
                <slide.primaryBtn.icon className="h-5 w-5" />
                <span>{slide.primaryBtn.text}</span>
              </Link>

              <Link
                to={slide.secondaryBtn.link}
                className="group inline-flex items-center justify-center space-x-3 bg-white/80 backdrop-blur-sm border-2 border-gray-200 text-gray-700 px-8 py-4 rounded-2xl shadow-lg hover:bg-white hover:shadow-xl hover:scale-105 transition-all duration-300 text-lg font-semibold"
              >
                <span>{slide.secondaryBtn.text}</span>
                <slide.secondaryBtn.icon className="h-5 w-5 group-hover:translate-x-1 transition-transform" />
              </Link>
            </div>

            {/* Slide Indicators */}
            <div className="flex space-x-3 pt-8">
              {heroSlides.map((_, index) => (
                <button
                  key={index}
                  onClick={() => goToSlide(index)}
                  className={`w-12 h-2 rounded-full transition-all duration-300 ${index === currentSlide
                      ? `bg-gradient-to-r ${slide.gradient}`
                      : 'bg-gray-300 hover:bg-gray-400'
                    }`}
                />
              ))}
            </div>
          </div>

          {/* Right Side - Image */}
          <div className="relative">
            <div className={`transition-all duration-500 ${isAnimating ? 'opacity-0 scale-95' : 'opacity-100 scale-100'}`}>

              {/* Main Image Container */}
              <div className="relative">
                <div className={`absolute -inset-4 bg-gradient-to-r ${slide.gradient} rounded-3xl blur-2xl opacity-20`}></div>
                <div className="relative bg-white/80 backdrop-blur-sm p-8 rounded-3xl shadow-2xl border border-gray-200">
                  <img
                    src={slide.image}
                    alt={slide.title}
                    className="w-full h-96 object-cover rounded-2xl shadow-lg"
                    onError={(e) => {
                      const target = e.target as HTMLImageElement;
                      target.src = "https://images.pexels.com/photos/5029857/pexels-photo-5029857.jpeg?auto=compress&cs=tinysrgb&w=1260&h=750&dpr=2";
                    }}
                  />
                </div>
              </div>

              {/* Navigation Arrows */}
              <button
                onClick={prevSlide}
                className="absolute left-4 top-1/2 -translate-y-1/2 w-12 h-12 bg-white/90 backdrop-blur-sm rounded-full shadow-lg border border-gray-200 flex items-center justify-center hover:bg-white hover:scale-110 transition-all duration-300"
              >
                <ChevronLeft className="h-6 w-6 text-gray-700" />
              </button>

              <button
                onClick={nextSlide}
                className="absolute right-4 top-1/2 -translate-y-1/2 w-12 h-12 bg-white/90 backdrop-blur-sm rounded-full shadow-lg border border-gray-200 flex items-center justify-center hover:bg-white hover:scale-110 transition-all duration-300"
              >
                <ChevronRight className="h-6 w-6 text-gray-700" />
              </button>
            </div>


          </div>
        </div>
      </div>
    </section>
  );
};

export default HeroSection;<|MERGE_RESOLUTION|>--- conflicted
+++ resolved
@@ -24,11 +24,7 @@
     title: "Đánh Giá & Tư Vấn",
     subtitle: "Hỗ Trợ Chuyên Nghiệp",
     description: "Nhận được sự hỗ trợ và tư vấn từ các chuyên gia tâm lý, bác sĩ và các tình nguyện viên có kinh nghiệm.",
-<<<<<<< HEAD
     image: "https://images.pexels.com/photos/7659564/pexels-photo-7659564.jpeg?auto=compress&cs=tinysrgb&w=1260&h=750&dpr=2",
-=======
-    image: "https://th.bing.com/th/id/OIP.PTHjV-jCrsM9_z8z9-w8PQHaE7?rs=1&pid=ImgDetMain",
->>>>>>> 64e1bd57
     gradient: "from-teal-400 to-blue-600",
     steps: [
       { icon: MessageCircle, title: "Tư vấn trực tuyến", desc: "Nhận tư vấn miễn phí từ các chuyên gia tâm lý 24/7" },
@@ -169,10 +165,11 @@
                 <button
                   key={index}
                   onClick={() => goToSlide(index)}
-                  className={`w-12 h-2 rounded-full transition-all duration-300 ${index === currentSlide
-                      ? `bg-gradient-to-r ${slide.gradient}`
+                  className={`w-12 h-2 rounded-full transition-all duration-300 ${
+                    index === currentSlide 
+                      ? `bg-gradient-to-r ${slide.gradient}` 
                       : 'bg-gray-300 hover:bg-gray-400'
-                    }`}
+                  }`}
                 />
               ))}
             </div>
